--- conflicted
+++ resolved
@@ -33,15 +33,8 @@
     val jodaTime         = "2.10.1"
     val useragent        = "1.21"
     val uaParser         = "1.5.4"
-<<<<<<< HEAD
     val snakeYaml        = "2.0" // override transitive dependency to mitigate security vulnerabilities CVE-2022-1471
-    val postgresDriver   = "42.5.2"
-    val mysqlConnector   = "8.0.29"
-=======
-    val snakeYaml        = "1.33"
-    val postgresDriver   = "42.7.2"
     val mysqlConnector   = "8.3.0"
->>>>>>> 02b20da3
     val hikariCP         = "5.0.1"
     val jaywayJsonpath   = "2.7.0"
     val jsonsmart        = "2.4.10"
@@ -51,17 +44,10 @@
     val guava            = "32.1.2-jre" // override transitive dependency to mitigate security vulnerabilities CVE-2023-2976
     val slf4j            = "2.0.3"
     val log4j            = "2.20.0"
-<<<<<<< HEAD
-    val thrift           = "0.15.0" // override transitive dependency to mitigate security vulnerabilities
-    val sprayJson        = "1.3.6" // override transitive dependency to mitigate security vulnerabilities
-    val netty            = "4.1.94.Final" // override transitive dependency to mitigate security vulnerabilities CVE-2023-34462
-    val protobuf         = "3.21.9" // override transitive dependency to mitigate security vulnerabilities
-=======
     val thrift           = "0.15.0"
     val sprayJson        = "1.3.6"
     val netty            = "4.1.100.Final"
     val protobuf         = "3.21.9"
->>>>>>> 02b20da3
 
     val refererParser    = "2.0.0"
     val maxmindIplookups = "0.8.1"
