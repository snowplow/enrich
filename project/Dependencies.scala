--- conflicted
+++ resolved
@@ -332,18 +332,14 @@
       fs2BlobS3,
       fs2Aws,
       kinesisClient2,
-<<<<<<< HEAD
       dynamoDbClient2,
       sts,
       sts2
-=======
-      sts,
       specs2
     )
  
    val rabbitmqDependencies = Seq(
       fs2RabbitMQ
->>>>>>> 31dbd461
     )
 
     // exclusions
